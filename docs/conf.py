--- conflicted
+++ resolved
@@ -108,13 +108,8 @@
 
 
 html_theme_options = {
-<<<<<<< HEAD
-    'logotext1': 'astrocut',  # white,  semi-bold
-    'logotext2': '',  # orange, light
-=======
     'logotext1': 'astro',  # white,  semi-bold
     'logotext2': 'cut',  # orange, light
->>>>>>> 14596b94
     'logotext3': ':docs'   # white,  light
     }
 
